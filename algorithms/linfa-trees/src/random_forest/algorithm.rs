--- conflicted
+++ resolved
@@ -1,19 +1,11 @@
 //! Random forest
 //!
 use crate::{DecisionTree, MaxFeatures, RandomForestValidParams};
-<<<<<<< HEAD
 use linfa::prelude::{Fit, ToConfusionMatrix};
+use linfa::dataset::{AsTargets, Records};
 use linfa::traits::{Predict, PredictInplace};
 use std::collections::{HashMap};
-use ndarray::{Array, Array1, Array2, ArrayBase, Axis, Data, Ix1, Ix2};
-use ndarray_rand::rand::Rng;
-use ndarray_rand::rand::thread_rng;
 use ndarray_rand::rand::seq::IteratorRandom;
-=======
-use linfa::dataset::{AsTargets, Records};
-use linfa::prelude::Fit;
-use linfa::traits::{Predict, PredictInplace};
->>>>>>> 2e998a5c
 use linfa::{
     dataset::{AsSingleTargets, Labels},
     error::Error,
@@ -24,7 +16,6 @@
 use ndarray_rand::rand::thread_rng;
 use ndarray_rand::rand::Rng;
 use rayon::scope;
-use std::collections::HashMap;
 use std::sync::{Arc, Mutex};
 
 /// A random forest model for classification
@@ -75,17 +66,11 @@
 #[derive(Debug, Clone, PartialEq)]
 pub struct RandomForestClassifier<F: Float, L: Label> {
     trees: Vec<DecisionTree<F, L>>, // collection of fitted decision trees of the forest
-<<<<<<< HEAD
     oob_score: Option<f64>,
 }
 
 impl<F: Float, L: Label> RandomForestClassifier<F, L> {
 
-=======
-}
-
-impl<F: Float, L: Label> RandomForestClassifier<F, L> {
->>>>>>> 2e998a5c
     fn bootstrap<D: Data<Elem = F>, T: AsSingleTargets<Elem = L> + Labels<Elem = L>>(
         dataset: &DatasetBase<ArrayBase<D, Ix2>, T>,
         num_trees: usize,
@@ -215,34 +200,8 @@
         } else {
             Self::Object::bootstrap_features(&dataset, self.num_trees(), bootstrap_features)
         };
-
-<<<<<<< HEAD
         let mut oob_score = None;
-        for sample in &samples {
-            let tree = self.trees_params().fit(&sample)?;
-            if self.oob_score() {
-                let oob_samples = dataset.records().outer_iter()
-                    .filter(|x|
-                        sample.records().outer_iter()
-                            .find(|y| x.eq(y))
-                            .is_some())
-                    .collect::<Vec<_>>();
-                let mut arr = Array2::<F>::default((oob_samples.len(), oob_samples[0].len()));
-                for (i, mut row) in arr.axis_iter_mut(Axis(0)).enumerate() {
-                    for (j, col) in row.iter_mut().enumerate() {
-                        *col = oob_samples[i][j];
-                    }
-                }
-                let new_dataset = DatasetBase::new(arr, dataset.targets());
-                let predict = tree.predict(&new_dataset);
-                // tutaj powinno nastapic wyliczenie score, niestety nie udalo mi sie z uzyciem confussion matrix
-                // z powodu uplywajacego terminu pozostawiam jako uwage
-                oob_score = Some(1.0);
-            }
-            fitted_trees.push(tree);
-        }
-
-=======
+
         // Using concurrency for fitting trees
         scope(|s| {
             for sample in samples.iter() {
@@ -250,25 +209,38 @@
                 s.spawn(move |_| {
                     let tree = self.trees_params().fit(sample).unwrap();
                     // Lock the Mutex and push the tree into the vector
+                    let oob_samples = dataset.records().outer_iter()
+                        .filter(|x|
+                            sample.records().outer_iter()
+                                .find(|y| x.eq(y))
+                                .is_some())
+                        .collect::<Vec<_>>();
+                    let mut arr = Array2::<F>::default((oob_samples.len(), oob_samples[0].len()));
+                    for (i, mut row) in arr.axis_iter_mut(Axis(0)).enumerate() {
+                        for (j, col) in row.iter_mut().enumerate() {
+                            *col = oob_samples[i][j];
+                        }
+                    }
+                    let new_dataset = DatasetBase::new(arr, dataset.targets());
+                    let predict = tree.predict(&new_dataset);
+                    // tutaj powinno nastapic wyliczenie score, niestety nie udalo mi sie z uzyciem confussion matrix
+                    // z powodu uplywajacego terminu pozostawiam jako uwage
+                    oob_score = Some(1.0);
                     fitted_trees_ref.lock().unwrap().push(tree);
                 });
             }
         });
 
         let fitted_trees = fitted_trees.into_inner().unwrap();
->>>>>>> 2e998a5c
 
         Ok(RandomForestClassifier {
             trees: fitted_trees,
+            oob_score,
         })
     }
 }
 
-<<<<<<< HEAD
-impl<F: Float, L: Label + Default, D: Data<Elem = F>>
-=======
 impl<F: Float, L: Label + Default + Copy + Send + Sync, D: Data<Elem = F> + Send + Sync>
->>>>>>> 2e998a5c
     PredictInplace<ArrayBase<D, Ix2>, Array1<L>> for RandomForestClassifier<F, L>
 {
     /// Make predictions for each row of a matrix of features `x`.
@@ -334,11 +306,7 @@
     use linfa::traits::{Fit, PredictInplace};
     use linfa::Dataset;
     use linfa::ParamGuard;
-<<<<<<< HEAD
-    use ndarray::{array};
-=======
     use ndarray::array;
->>>>>>> 2e998a5c
     use ndarray_rand::rand::SeedableRng;
     use rand::prelude::SmallRng;
 
@@ -356,6 +324,7 @@
         let valid_params = params.check().unwrap();
         assert_eq!(valid_params.num_trees(), 100);
         assert_eq!(valid_params.bootstrap(), true);
+        assert_eq!(valid_params.oob_score(), false);
         assert_eq!(valid_params.max_samples(), None);
         assert_eq!(valid_params.max_features(), MaxFeatures::Sqrt);
     }
@@ -365,12 +334,14 @@
         let params = RandomForestClassifier::<f64, bool>::params();
         let valid_params = params
             .num_trees(50)
+            .oob_score(true)
             .max_samples(Some(0.5))
             .max_features(MaxFeatures::None)
             .check()
             .unwrap();
         assert_eq!(valid_params.num_trees(), 50);
         assert_eq!(valid_params.bootstrap(), true);
+        assert_eq!(valid_params.oob_score(), true);
         assert_eq!(valid_params.max_samples(), Some(0.5));
         assert_eq!(valid_params.max_features(), MaxFeatures::None);
     }
@@ -407,6 +378,14 @@
     fn invalid_max_features() {
         let params = RandomForestClassifier::<f64, bool>::params();
         let params = params.max_features(MaxFeatures::Float(1.5));
+        let result = params.check();
+        assert!(result.is_err());
+    }
+
+    #[test]
+    fn oob_without_bootstrap_error() {
+        let params = RandomForestClassifier::<f64, bool>::params();
+        let params = params.bootstrap(false).oob_score(true);
         let result = params.check();
         assert!(result.is_err());
     }
@@ -545,6 +524,7 @@
         assert!(classifier_model.is_ok());
         let classifier_model = classifier_model.unwrap();
         assert_eq!(classifier_model.trees.len(), 100);
+        assert!(classifier_model.oob_score.is_none());
     }
 
     #[test]
