use linfa::{error::{Error, Result}, Float, Label, ParamGuard};
use crate::{DecisionTreeValidParams, DecisionTree, RandomForestClassifier};

#[cfg(feature = "serde")]
use serde_crate::{Deserialize, Serialize};

#[cfg_attr(
    feature = "serde",
    derive(Serialize, Deserialize),
    serde(crate = "serde_crate")
)]
#[derive(Clone, Copy, Debug, PartialEq)]
pub enum MaxFeatures {
    Sqrt,
    Log2,
    Float(f32),
    None
}

#[cfg_attr(
    feature = "serde",
    derive(Serialize, Deserialize),
    serde(crate = "serde_crate")
)]
#[derive(Clone, Copy, Debug, PartialEq)]
pub struct RandomForestValidParams<F, L> {
<<<<<<< HEAD
    trees_params: DecisionTreeValidParams<F, L>,
    num_trees: usize, // number of estimators
    bootstrap: bool, // is bootstrapping enabled
    oob_score: bool, // is oob score enabled
    max_samples: Option<f32>, // number of samples to bootstrap
    max_features: MaxFeatures // number of features to bootstrap
=======
    pub(crate) trees_parameters: DecisionTreeValidParams<F, L>,
    pub(crate) num_trees: i32, // number of estimators
    pub(crate) bootstrap: bool, // is bootstrapping enabled
    pub(crate) oob_score: bool, // is oob score enabled
    pub(crate) max_samples: Option<i32>, // number of samples to bootstrap
>>>>>>> e3cb3dec
}

impl<F: Float, L: Label> RandomForestValidParams<F, L> {
    pub fn trees_params(&self) -> DecisionTreeValidParams<F, L> {
        self.trees_params.clone()
    }

    pub fn num_trees(&self) -> usize {
        self.num_trees
    }

    pub fn bootstrap(&self) -> bool {
        self.bootstrap
    }

    pub fn oob_score(&self) -> bool {
        self.oob_score
    }

    pub fn max_samples(&self) -> Option<f32> {
        self.max_samples
    }

    pub fn max_features(&self) -> MaxFeatures {
        self.max_features
    }
<<<<<<< HEAD
}

#[cfg_attr(
    feature = "serde",
    derive(Serialize, Deserialize),
    serde(crate = "serde_crate")
)]
#[derive(Clone, Copy, Debug, PartialEq)]
pub struct RandomForestParams<F, L> (RandomForestValidParams<F, L>);

impl<F: Float, L: Label> RandomForestParams<F, L> {
    pub fn new() -> Self {
        Self(RandomForestValidParams {
            trees_params: DecisionTree::params().check().unwrap(),
            num_trees: 100,
            bootstrap: true,
            oob_score: false,
            max_samples: None,
            max_features: MaxFeatures::Sqrt
        })
    }

    pub fn trees_params(mut self, trees_params: DecisionTreeValidParams<F, L>) -> Self {
        self.0.trees_params = trees_params;
        self
    }

    pub fn num_trees(mut self, num_trees: usize) -> Self {
        self.0.num_trees = num_trees;
        self
    }

    pub fn bootstrap(mut self, bootstrap: bool) -> Self {
        self.0.bootstrap = bootstrap;
        self
    }

    pub fn oob_score(mut self, oob_score: bool) -> Self {
        self.0.oob_score = oob_score;
        self
    }

    pub fn max_samples(mut self, max_samples: Option<f32>) -> Self {
        self.0.max_samples = max_samples;
        self
    }

    pub fn max_features(mut self, max_features: MaxFeatures) -> Self {
        self.0.max_features = max_features;
        self
    }
}

impl<F: Float, L: Label> Default for RandomForestParams<F, L> {
    fn default() -> Self {
        Self::new()
    }
}

impl<F: Float, L: Label> RandomForestClassifier<F, L> {
    pub fn params() -> RandomForestParams<F, L> {
        RandomForestParams::new()
    }
}

impl<F: Float, L> ParamGuard for RandomForestParams<F, L> {
    type Checked = RandomForestValidParams<F, L>;
    type Error = Error;

    fn check_ref(&self) -> Result<&Self::Checked> {
        if let MaxFeatures::Float(value) = self.0.max_features {
            if value > 0.0 && value < 1.0 {
                return Ok(&self.0);
            } else {
                return Err(Error::Parameters(format!(
                    "Max features should be in range (0, 1), but was {}",
                    value
                )));
            }
        }
        if let Some(value) = self.0.max_samples {
            if value > 0.0 && value < 1.0 {
                return Ok(&self.0);
            } else {
                return Err(Error::Parameters(format!(
                    "Max samples should be in range (0, 1), but was {}",
                    value
                )));
            }
        }
        Ok(&self.0)
    }

    fn check(self) -> Result<Self::Checked> {
        self.check_ref()?;
        Ok(self.0)
=======
    pub fn set_max_samples(&mut self, max_samples: Option<i32>) {
        self.max_samples = max_samples;
>>>>>>> e3cb3dec
    }
}<|MERGE_RESOLUTION|>--- conflicted
+++ resolved
@@ -24,20 +24,12 @@
 )]
 #[derive(Clone, Copy, Debug, PartialEq)]
 pub struct RandomForestValidParams<F, L> {
-<<<<<<< HEAD
     trees_params: DecisionTreeValidParams<F, L>,
     num_trees: usize, // number of estimators
     bootstrap: bool, // is bootstrapping enabled
     oob_score: bool, // is oob score enabled
     max_samples: Option<f32>, // number of samples to bootstrap
     max_features: MaxFeatures // number of features to bootstrap
-=======
-    pub(crate) trees_parameters: DecisionTreeValidParams<F, L>,
-    pub(crate) num_trees: i32, // number of estimators
-    pub(crate) bootstrap: bool, // is bootstrapping enabled
-    pub(crate) oob_score: bool, // is oob score enabled
-    pub(crate) max_samples: Option<i32>, // number of samples to bootstrap
->>>>>>> e3cb3dec
 }
 
 impl<F: Float, L: Label> RandomForestValidParams<F, L> {
@@ -64,7 +56,7 @@
     pub fn max_features(&self) -> MaxFeatures {
         self.max_features
     }
-<<<<<<< HEAD
+
 }
 
 #[cfg_attr(
@@ -161,9 +153,5 @@
     fn check(self) -> Result<Self::Checked> {
         self.check_ref()?;
         Ok(self.0)
-=======
-    pub fn set_max_samples(&mut self, max_samples: Option<i32>) {
-        self.max_samples = max_samples;
->>>>>>> e3cb3dec
     }
 }